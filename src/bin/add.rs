--- conflicted
+++ resolved
@@ -24,15 +24,9 @@
     let args = Args::parse();
 
     // read of squashfs
-<<<<<<< HEAD
-    let file = File::open(args.input).unwrap();
+    let file = File::open(args.filesystem).unwrap();
     let filesystem = FilesystemReader::from_reader(file).unwrap();
     let mut filesystem = FilesystemWriter::same_as_existing(&filesystem).unwrap();
-=======
-    let file = File::open(args.filesystem).unwrap();
-    let squashfs = Squashfs::from_reader(file).unwrap();
-    let mut filesystem = squashfs.into_filesystem().unwrap();
->>>>>>> 8ce81a65
 
     // create new file
     let mut new_file = File::open(&args.file).unwrap();
