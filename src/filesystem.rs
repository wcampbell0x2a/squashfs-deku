--- conflicted
+++ resolved
@@ -3,11 +3,7 @@
 use core::fmt;
 use std::cell::RefCell;
 use std::ffi::OsString;
-<<<<<<< HEAD
-use std::io::{Cursor, Seek, SeekFrom, Write};
-=======
-use std::io::{Cursor, Read, Seek, Write};
->>>>>>> 8ce81a65
+use std::io::{Cursor, Read, Seek, SeekFrom, Write};
 use std::os::unix::prelude::OsStrExt;
 use std::path::PathBuf;
 
@@ -25,12 +21,8 @@
     InodeInner,
 };
 use crate::metadata::{self, MetadataWriter};
-<<<<<<< HEAD
 use crate::reader::{SquashFsReader, SquashfsReaderWithOffset};
 use crate::squashfs::{Cache, Id, SuperBlock};
-=======
-use crate::squashfs::{Id, SuperBlock};
->>>>>>> 8ce81a65
 use crate::tree::TreeNode;
 use crate::Squashfs;
 
@@ -62,17 +54,9 @@
     pub(crate) cache: RefCell<Cache>,
 }
 
-<<<<<<< HEAD
 impl<R: SquashFsReader> FilesystemReader<R> {
     /// First call `Squashfs::from_reader(..)`, then call `Squashfs::into_filesystem(..)`
     pub fn from_reader(reader: R) -> Result<Self, SquashfsError> {
-=======
-impl Filesystem {
-    /// Read filesystem from source `reader` implementing `Read + Seek`
-    ///
-    /// First call `Squashfs::from_reader(..)`, then call `Squashfs::into_filesystem(..)`
-    pub fn from_reader<R: Read + Seek + 'static>(reader: R) -> Result<Self, SquashfsError> {
->>>>>>> 8ce81a65
         let squashfs = Squashfs::from_reader(reader)?;
         squashfs.into_filesystem_reader()
     }
@@ -80,14 +64,7 @@
 
 impl<R: SquashFsReader> FilesystemReader<SquashfsReaderWithOffset<R>> {
     /// Same as `from_reader`, but with a starting `offset` to the image in the `reader`
-<<<<<<< HEAD
     pub fn from_reader_with_offset(reader: R, offset: u64) -> Result<Self, SquashfsError> {
-=======
-    pub fn from_reader_with_offset<R: Read + Seek + 'static>(
-        reader: R,
-        offset: u64,
-    ) -> Result<Self, SquashfsError> {
->>>>>>> 8ce81a65
         let squashfs = Squashfs::from_reader_with_offset(reader, offset)?;
         squashfs.into_filesystem_reader()
     }
@@ -184,7 +161,7 @@
     /// See [`Squashfs`].`id`
     pub id_table: Option<Vec<Id>>,
     /// Information for the `/` node
-    pub root_inode: SquashfsPath,
+    pub root_inode: SquashfsDir,
     /// All files and directories in filesystem. This will be convert into a filesystem tree with [`Filesystem::to_bytes`]
     pub nodes: Vec<NodeWriter>,
 }
@@ -207,7 +184,7 @@
                         })
                     },
                     InnerNodeReader::Symlink(x) => InnerNodeWriter::Symlink(x.clone()),
-                    InnerNodeReader::Path(x) => InnerNodeWriter::Path(x.clone()),
+                    InnerNodeReader::Dir(x) => InnerNodeWriter::Dir(x.clone()),
                     InnerNodeReader::CharacterDevice(x) => {
                         InnerNodeWriter::CharacterDevice(x.clone())
                     },
@@ -251,45 +228,29 @@
 
                 // check if exists
                 for node in &mut self.nodes {
-<<<<<<< HEAD
-                    if let InnerNodeWriter::Path(_) = &node.inner {
-                        if node.path.as_os_str().to_str() == Some(dir.to_str().unwrap()) {
-=======
-                    if let InnerNode::Dir(_) = &node.inner {
+                    if let InnerNodeWriter::Dir(_) = &node.inner {
                         if node.path.as_os_str().to_str()
                             == Some(dir.to_str().ok_or(SquashfsError::OsStringToStr)?)
                         {
->>>>>>> 8ce81a65
                             break 'component;
                         }
                     }
                 }
 
                 // not found, add to dir
-<<<<<<< HEAD
-                let new_dir = InnerNodeWriter::Path(SquashfsPath { header });
+                let new_dir = InnerNodeWriter::Dir(SquashfsDir { header });
                 let node = NodeWriter::new(PathBuf::from(full_path.clone()), new_dir);
-=======
-                let new_dir = InnerNode::Dir(SquashfsDir { header });
-                let node = Node::new(PathBuf::from(full_path.clone()), new_dir);
->>>>>>> 8ce81a65
                 self.nodes.push(node);
             }
         }
 
-<<<<<<< HEAD
+        let mut bytes = Vec::new();
+        reader.read_to_end(&mut bytes)?;
         let new_file = InnerNodeWriter::File(SquashfsFile {
             header,
             bytes: bytes.into(),
         });
         let node = NodeWriter::new(path, new_file);
-=======
-        let mut bytes = Vec::new();
-        reader.read_to_end(&mut bytes)?;
-
-        let new_file = InnerNode::File(SquashfsFile { header, bytes });
-        let node = Node::new(path, new_file);
->>>>>>> 8ce81a65
         self.nodes.push(node);
 
         Ok(())
@@ -320,12 +281,12 @@
     ) -> Result<(), SquashfsError> {
         let path = path.into();
 
-        let new_symlink = InnerNode::Symlink(SquashfsSymlink {
+        let new_symlink = InnerNodeWriter::Symlink(SquashfsSymlink {
             header,
             original: original.into(),
             link: link.into(),
         });
-        let node = Node::new(path, new_symlink);
+        let node = NodeWriter::new(path, new_symlink);
         self.nodes.push(node);
 
         Ok(())
@@ -339,8 +300,8 @@
     ) -> Result<(), SquashfsError> {
         let path = path.into();
 
-        let new_dir = InnerNode::Dir(SquashfsDir { header });
-        let node = Node::new(path, new_dir);
+        let new_dir = InnerNodeWriter::Dir(SquashfsDir { header });
+        let node = NodeWriter::new(path, new_dir);
         self.nodes.push(node);
 
         Ok(())
@@ -355,11 +316,11 @@
     ) -> Result<(), SquashfsError> {
         let path = path.into();
 
-        let new_device = InnerNode::CharacterDevice(SquashfsCharacterDevice {
+        let new_device = InnerNodeWriter::CharacterDevice(SquashfsCharacterDevice {
             header,
             device_number,
         });
-        let node = Node::new(path, new_device);
+        let node = NodeWriter::new(path, new_device);
         self.nodes.push(node);
 
         Ok(())
@@ -374,11 +335,11 @@
     ) -> Result<(), SquashfsError> {
         let path = path.into();
 
-        let new_device = InnerNode::BlockDevice(SquashfsBlockDevice {
+        let new_device = InnerNodeWriter::BlockDevice(SquashfsBlockDevice {
             header,
             device_number,
         });
-        let node = Node::new(path, new_device);
+        let node = NodeWriter::new(path, new_device);
         self.nodes.push(node);
 
         Ok(())
@@ -438,11 +399,7 @@
         for (name, node) in child_dir_nodes {
             let node_path = PathBuf::from(name.clone());
             let entry = match node {
-<<<<<<< HEAD
-                InnerNodeWriter::Path(path) => Self::path(
-=======
-                InnerNode::Dir(path) => Self::path(
->>>>>>> 8ce81a65
+                InnerNodeWriter::Dir(path) => Self::path(
                     name,
                     path.clone(),
                     inode,
@@ -491,11 +448,7 @@
         trace!("ENTRY: {entry:#02x?}");
         ret_entries.push(entry);
 
-<<<<<<< HEAD
-        let path_node = if let Some(InnerNodeWriter::Path(node)) = &tree.node {
-=======
-        let path_node = if let Some(InnerNode::Dir(node)) = &tree.node {
->>>>>>> 8ce81a65
+        let path_node = if let Some(InnerNodeWriter::Dir(node)) = &tree.node {
             node.clone()
         } else {
             panic!();
@@ -705,11 +658,7 @@
         let mut inode = 1;
 
         // Add the "/" entry
-<<<<<<< HEAD
-        let inner = InnerNodeWriter::Path(self.root_inode.clone());
-=======
-        let inner = InnerNode::Dir(self.root_inode.clone());
->>>>>>> 8ce81a65
+        let inner = InnerNodeWriter::Dir(self.root_inode.clone());
         tree.node = Some(inner);
 
         //trace!("TREE: {:#02x?}", tree);
@@ -852,7 +801,7 @@
 pub enum InnerNodeReader {
     File(SquashfsFileReader),
     Symlink(SquashfsSymlink),
-    Path(SquashfsPath),
+    Dir(SquashfsDir),
     CharacterDevice(SquashfsCharacterDevice),
     BlockDevice(SquashfsBlockDevice),
 }
